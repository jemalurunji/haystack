import logging
import os
from math import isclose
<<<<<<< HEAD
from typing import Dict, List, Optional, Union, Tuple, Any
=======
from typing import Dict, List, Optional, Union
from unittest.mock import patch, Mock, DEFAULT
>>>>>>> 3b5223fa

import pytest
import numpy as np
import pandas as pd
import requests
from boilerpy3.extractors import ArticleExtractor
from pandas.testing import assert_frame_equal
from elasticsearch import Elasticsearch
from requests import Response
from transformers import DPRContextEncoderTokenizerFast, DPRQuestionEncoderTokenizerFast

from haystack.document_stores.base import BaseDocumentStore, FilterType
from haystack.document_stores.memory import InMemoryDocumentStore
from haystack.document_stores import WeaviateDocumentStore
from haystack.nodes.retriever.base import BaseRetriever
<<<<<<< HEAD
from haystack.nodes.retriever.web import WebRetriever, SearchResult
from haystack.nodes.search_engine import WebSearch
=======
from haystack.nodes.retriever import Text2SparqlRetriever
>>>>>>> 3b5223fa
from haystack.pipelines import DocumentSearchPipeline
from haystack.schema import Document
from haystack.document_stores.elasticsearch import ElasticsearchDocumentStore
from haystack.nodes.retriever.dense import DensePassageRetriever, EmbeddingRetriever, TableTextRetriever
from haystack.nodes.retriever.sparse import BM25Retriever, FilterRetriever, TfidfRetriever
from haystack.nodes.retriever.multimodal import MultiModalRetriever

from ..conftest import SAMPLES_PATH, MockRetriever, fail_at_version


# TODO check if we this works with only "memory" arg
@pytest.mark.parametrize(
    "retriever_with_docs,document_store_with_docs",
    [
        ("mdr", "elasticsearch"),
        ("mdr", "faiss"),
        ("mdr", "memory"),
        ("mdr", "milvus"),
        ("dpr", "elasticsearch"),
        ("dpr", "faiss"),
        ("dpr", "memory"),
        ("dpr", "milvus"),
        ("embedding", "elasticsearch"),
        ("embedding", "faiss"),
        ("embedding", "memory"),
        ("embedding", "milvus"),
        ("bm25", "elasticsearch"),
        ("bm25", "memory"),
        ("bm25", "weaviate"),
        ("es_filter_only", "elasticsearch"),
        ("tfidf", "memory"),
    ],
    indirect=True,
)
def test_retrieval_without_filters(retriever_with_docs: BaseRetriever, document_store_with_docs: BaseDocumentStore):
    if not isinstance(retriever_with_docs, (BM25Retriever, TfidfRetriever)):
        document_store_with_docs.update_embeddings(retriever_with_docs)

    # NOTE: FilterRetriever simply returns all documents matching a filter,
    # so without filters applied it does nothing
    if not isinstance(retriever_with_docs, FilterRetriever):
        # the BM25 implementation in Weaviate would NOT pick up the expected records
        # because of the lack of stemming: "Who lives in berlin" returns only 1 record while
        # "Who live in berlin" returns all 5 records.
        # TODO - In Weaviate 1.19.0 there is a fix for the lack of stemming, which means that once 1.19.0 is released
        # this `if` can be removed, as the standard search query "Who lives in Berlin?" should work with Weaviate.
        # See https://github.com/weaviate/weaviate/issues/2439
        if isinstance(document_store_with_docs, WeaviateDocumentStore):
            res = retriever_with_docs.retrieve(query="Who live in berlin")
        else:
            res = retriever_with_docs.retrieve(query="Who lives in Berlin?")
        assert res[0].content == "My name is Carla and I live in Berlin"
        assert len(res) == 5
        assert res[0].meta["name"] == "filename1"


@pytest.mark.parametrize(
    "retriever_with_docs,document_store_with_docs",
    [
        ("mdr", "elasticsearch"),
        ("mdr", "memory"),
        ("dpr", "elasticsearch"),
        ("dpr", "memory"),
        ("embedding", "elasticsearch"),
        ("embedding", "memory"),
        ("bm25", "elasticsearch"),
        # TODO - add once Weaviate starts supporting filters with BM25 in Weaviate v1.18+
        # ("bm25", "weaviate"),
        ("es_filter_only", "elasticsearch"),
    ],
    indirect=True,
)
def test_retrieval_with_filters(retriever_with_docs: BaseRetriever, document_store_with_docs: BaseDocumentStore):
    if not isinstance(retriever_with_docs, (BM25Retriever, FilterRetriever)):
        document_store_with_docs.update_embeddings(retriever_with_docs)

    # single filter
    result = retriever_with_docs.retrieve(query="Christelle", filters={"name": ["filename3"]}, top_k=5)
    assert len(result) == 1
    assert type(result[0]) == Document
    assert result[0].content == "My name is Christelle and I live in Paris"
    assert result[0].meta["name"] == "filename3"

    # multiple filters
    result = retriever_with_docs.retrieve(
        query="Paul", filters={"name": ["filename2"], "meta_field": ["test2", "test3"]}, top_k=5
    )
    assert len(result) == 1
    assert type(result[0]) == Document
    assert result[0].meta["name"] == "filename2"

    result = retriever_with_docs.retrieve(
        query="Carla", filters={"name": ["filename1"], "meta_field": ["test2", "test3"]}, top_k=5
    )
    assert len(result) == 0


def test_tfidf_retriever_multiple_indexes():
    docs_index_0 = [Document(content="test_1"), Document(content="test_2"), Document(content="test_3")]
    docs_index_1 = [Document(content="test_4"), Document(content="test_5")]
    ds = InMemoryDocumentStore(index="index_0")
    tfidf_retriever = TfidfRetriever(document_store=ds)

    ds.write_documents(docs_index_0)
    tfidf_retriever.fit(ds, index="index_0")
    ds.write_documents(docs_index_1, index="index_1")
    tfidf_retriever.fit(ds, index="index_1")

    assert tfidf_retriever.document_counts["index_0"] == ds.get_document_count(index="index_0")
    assert tfidf_retriever.document_counts["index_1"] == ds.get_document_count(index="index_1")


class MockBaseRetriever(MockRetriever):
    def __init__(self, document_store: BaseDocumentStore, mock_document: Document):
        self.document_store = document_store
        self.mock_document = mock_document

    def retrieve(
        self,
        query: str,
        filters: dict,
        top_k: Optional[int],
        index: str,
        headers: Optional[Dict[str, str]],
        scale_score: bool,
    ):
        return [self.mock_document]

    def retrieve_batch(
        self,
        queries: List[str],
        filters: Optional[Union[FilterType, List[Optional[FilterType]]]] = None,
        top_k: Optional[int] = None,
        index: str = None,
        headers: Optional[Dict[str, str]] = None,
        batch_size: Optional[int] = None,
        scale_score: bool = None,
    ):
        return [[self.mock_document] for _ in range(len(queries))]

    def embed_documents(self, documents: List[Document]):
        return np.full((len(documents), 768), 0.5)


def test_retrieval_empty_query(document_store: BaseDocumentStore):
    # test with empty query using the run() method
    mock_document = Document(id="0", content="test")
    retriever = MockBaseRetriever(document_store=document_store, mock_document=mock_document)
    result = retriever.run(root_node="Query", query="", filters={})
    assert result[0]["documents"][0] == mock_document

    result = retriever.run_batch(root_node="Query", queries=[""], filters={})
    assert result[0]["documents"][0][0] == mock_document


@pytest.mark.parametrize("retriever_with_docs", ["embedding", "dpr", "tfidf"], indirect=True)
def test_batch_retrieval_single_query(retriever_with_docs, document_store_with_docs):
    if not isinstance(retriever_with_docs, (BM25Retriever, FilterRetriever, TfidfRetriever)):
        document_store_with_docs.update_embeddings(retriever_with_docs)

    res = retriever_with_docs.retrieve_batch(queries=["Who lives in Berlin?"])

    # Expected return type: List of lists of Documents
    assert isinstance(res, list)
    assert isinstance(res[0], list)
    assert isinstance(res[0][0], Document)

    assert len(res) == 1
    assert len(res[0]) == 5
    assert res[0][0].content == "My name is Carla and I live in Berlin"
    assert res[0][0].meta["name"] == "filename1"


@pytest.mark.parametrize("retriever_with_docs", ["embedding", "dpr", "tfidf"], indirect=True)
def test_batch_retrieval_multiple_queries(retriever_with_docs, document_store_with_docs):
    if not isinstance(retriever_with_docs, (BM25Retriever, FilterRetriever, TfidfRetriever)):
        document_store_with_docs.update_embeddings(retriever_with_docs)

    res = retriever_with_docs.retrieve_batch(queries=["Who lives in Berlin?", "Who lives in New York?"])

    # Expected return type: list of lists of Documents
    assert isinstance(res, list)
    assert isinstance(res[0], list)
    assert isinstance(res[0][0], Document)

    assert res[0][0].content == "My name is Carla and I live in Berlin"
    assert len(res[0]) == 5
    assert res[0][0].meta["name"] == "filename1"

    assert res[1][0].content == "My name is Paul and I live in New York"
    assert len(res[1]) == 5
    assert res[1][0].meta["name"] == "filename2"


@pytest.mark.parametrize("retriever_with_docs", ["bm25"], indirect=True)
def test_batch_retrieval_multiple_queries_with_filters(retriever_with_docs, document_store_with_docs):
    if not isinstance(retriever_with_docs, (BM25Retriever, FilterRetriever)):
        document_store_with_docs.update_embeddings(retriever_with_docs)

    # Weaviate does not support BM25 with filters yet, only after Weaviate v1.18.0
    # TODO - remove this once Weaviate starts supporting BM25 WITH filters
    # You might also need to modify the first query, as Weaviate having problems with
    # retrieving the "My name is Carla and I live in Berlin" record just with the
    # "Who lives in Berlin?" BM25 query
    if isinstance(document_store_with_docs, WeaviateDocumentStore):
        return

    res = retriever_with_docs.retrieve_batch(
        queries=["Who lives in Berlin?", "Who lives in New York?"], filters=[{"name": "filename1"}, None]
    )

    # Expected return type: list of lists of Documents
    assert isinstance(res, list)
    assert isinstance(res[0], list)
    assert isinstance(res[0][0], Document)

    assert res[0][0].content == "My name is Carla and I live in Berlin"
    assert len(res[0]) == 5
    assert res[0][0].meta["name"] == "filename1"

    assert res[1][0].content == "My name is Paul and I live in New York"
    assert len(res[1]) == 5
    assert res[1][0].meta["name"] == "filename2"


@pytest.mark.elasticsearch
def test_elasticsearch_custom_query():
    client = Elasticsearch()
    client.indices.delete(index="haystack_test_custom", ignore=[404])
    document_store = ElasticsearchDocumentStore(
        index="haystack_test_custom", content_field="custom_text_field", embedding_field="custom_embedding_field"
    )
    documents = [
        {"content": "test_1", "meta": {"year": "2019"}},
        {"content": "test_2", "meta": {"year": "2020"}},
        {"content": "test_3", "meta": {"year": "2021"}},
        {"content": "test_4", "meta": {"year": "2021"}},
        {"content": "test_5", "meta": {"year": "2021"}},
    ]
    document_store.write_documents(documents)

    # test custom "terms" query
    retriever = BM25Retriever(
        document_store=document_store,
        custom_query="""
            {
                "size": 10,
                "query": {
                    "bool": {
                        "should": [{
                            "multi_match": {"query": ${query}, "type": "most_fields", "fields": ["content"]}}],
                            "filter": [{"terms": {"year": ${years}}}]}}}""",
    )
    results = retriever.retrieve(query="test", filters={"years": ["2020", "2021"]})
    assert len(results) == 4

    # test linefeeds in query
    results = retriever.retrieve(query="test\n", filters={"years": ["2020", "2021"]})
    assert len(results) == 3

    # test double quote in query
    results = retriever.retrieve(query='test"', filters={"years": ["2020", "2021"]})
    assert len(results) == 3

    # test custom "term" query
    retriever = BM25Retriever(
        document_store=document_store,
        custom_query="""
                {
                    "size": 10,
                    "query": {
                        "bool": {
                            "should": [{
                                "multi_match": {"query": ${query}, "type": "most_fields", "fields": ["content"]}}],
                                "filter": [{"term": {"year": ${years}}}]}}}""",
    )
    results = retriever.retrieve(query="test", filters={"years": "2021"})
    assert len(results) == 3


@pytest.mark.integration
@pytest.mark.parametrize(
    "document_store", ["elasticsearch", "faiss", "memory", "milvus", "weaviate", "pinecone"], indirect=True
)
@pytest.mark.parametrize("retriever", ["dpr"], indirect=True)
def test_dpr_embedding(document_store: BaseDocumentStore, retriever, docs_with_ids):
    document_store.return_embedding = True
    document_store.write_documents(docs_with_ids)
    document_store.update_embeddings(retriever=retriever)

    docs = document_store.get_all_documents()
    docs.sort(key=lambda d: d.id)

    print([doc.id for doc in docs])

    expected_values = [0.00892, 0.00780, 0.00482, -0.00626, 0.010966]
    for doc, expected_value in zip(docs, expected_values):
        embedding = doc.embedding
        # always normalize vector as faiss returns normalized vectors and other document stores do not
        embedding /= np.linalg.norm(embedding)
        assert len(embedding) == 768
        assert isclose(embedding[0], expected_value, rel_tol=0.01)


@pytest.mark.integration
@pytest.mark.parametrize(
    "document_store", ["elasticsearch", "faiss", "memory", "milvus", "weaviate", "pinecone"], indirect=True
)
@pytest.mark.parametrize("retriever", ["retribert"], indirect=True)
@pytest.mark.embedding_dim(128)
def test_retribert_embedding(document_store, retriever, docs_with_ids):
    if isinstance(document_store, WeaviateDocumentStore):
        # Weaviate sets the embedding dimension to 768 as soon as it is initialized.
        # We need 128 here and therefore initialize a new WeaviateDocumentStore.
        document_store = WeaviateDocumentStore(index="haystack_test", embedding_dim=128, recreate_index=True)
    document_store.return_embedding = True
    document_store.write_documents(docs_with_ids)
    document_store.update_embeddings(retriever=retriever)

    docs = document_store.get_all_documents()
    docs = sorted(docs, key=lambda d: d.id)

    expected_values = [0.14017, 0.05975, 0.14267, 0.15099, 0.14383]
    for doc, expected_value in zip(docs, expected_values):
        embedding = doc.embedding
        assert len(embedding) == 128
        # always normalize vector as faiss returns normalized vectors and other document stores do not
        embedding /= np.linalg.norm(embedding)
        assert isclose(embedding[0], expected_value, rel_tol=0.001)


def test_openai_embedding_retriever_selection():
    # OpenAI released (Dec 2022) a unifying embedding model called text-embedding-ada-002
    # make sure that we can use it with the retriever selection
    er = EmbeddingRetriever(embedding_model="text-embedding-ada-002", document_store=None)
    assert er.model_format == "openai"
    assert er.embedding_encoder.query_encoder_model == "text-embedding-ada-002"
    assert er.embedding_encoder.doc_encoder_model == "text-embedding-ada-002"

    # but also support old ada and other text-search-<modelname>-*-001 models
    er = EmbeddingRetriever(embedding_model="ada", document_store=None)
    assert er.model_format == "openai"
    assert er.embedding_encoder.query_encoder_model == "text-search-ada-query-001"
    assert er.embedding_encoder.doc_encoder_model == "text-search-ada-doc-001"

    # but also support old babbage and other text-search-<modelname>-*-001 models
    er = EmbeddingRetriever(embedding_model="babbage", document_store=None)
    assert er.model_format == "openai"
    assert er.embedding_encoder.query_encoder_model == "text-search-babbage-query-001"
    assert er.embedding_encoder.doc_encoder_model == "text-search-babbage-doc-001"

    # make sure that we can handle potential unreleased models
    er = EmbeddingRetriever(embedding_model="text-embedding-babbage-002", document_store=None)
    assert er.model_format == "openai"
    assert er.embedding_encoder.query_encoder_model == "text-embedding-babbage-002"
    assert er.embedding_encoder.doc_encoder_model == "text-embedding-babbage-002"
    # etc etc.


@pytest.mark.integration
@pytest.mark.parametrize("document_store", ["memory"], indirect=True)
@pytest.mark.parametrize("retriever", ["cohere"], indirect=True)
@pytest.mark.embedding_dim(1024)
@pytest.mark.skipif(
    not os.environ.get("COHERE_API_KEY", None),
    reason="Please export an env var called COHERE_API_KEY containing " "the Cohere API key to run this test.",
)
def test_basic_cohere_embedding(document_store, retriever, docs_with_ids):
    document_store.return_embedding = True
    document_store.write_documents(docs_with_ids)
    document_store.update_embeddings(retriever=retriever)

    docs = document_store.get_all_documents()
    docs = sorted(docs, key=lambda d: d.id)

    for doc in docs:
        assert len(doc.embedding) == 1024


@pytest.mark.integration
@pytest.mark.parametrize("document_store", ["memory"], indirect=True)
@pytest.mark.parametrize("retriever", ["openai"], indirect=True)
@pytest.mark.embedding_dim(1536)
@pytest.mark.skipif(
    not os.environ.get("OPENAI_API_KEY", None),
    reason=("Please export an env var called OPENAI_API_KEY containing the OpenAI API key to run this test."),
)
def test_basic_openai_embedding(document_store, retriever, docs_with_ids):
    document_store.return_embedding = True
    document_store.write_documents(docs_with_ids)
    document_store.update_embeddings(retriever=retriever)

    docs = document_store.get_all_documents()
    docs = sorted(docs, key=lambda d: d.id)

    for doc in docs:
        assert len(doc.embedding) == 1536


@pytest.mark.integration
@pytest.mark.parametrize("document_store", ["memory"], indirect=True)
@pytest.mark.parametrize("retriever", ["azure"], indirect=True)
@pytest.mark.embedding_dim(1536)
@pytest.mark.skipif(
    not os.environ.get("AZURE_OPENAI_API_KEY", None)
    and not os.environ.get("AZURE_OPENAI_BASE_URL", None)
    and not os.environ.get("AZURE_OPENAI_DEPLOYMENT_NAME_EMBED", None),
    reason=(
        "Please export env variables called AZURE_OPENAI_API_KEY containing "
        "the Azure OpenAI key, AZURE_OPENAI_BASE_URL containing "
        "the Azure OpenAI base URL, and AZURE_OPENAI_DEPLOYMENT_NAME_EMBED containing "
        "the Azure OpenAI deployment name to run this test."
    ),
)
def test_basic_azure_embedding(document_store, retriever, docs_with_ids):
    document_store.return_embedding = True
    document_store.write_documents(docs_with_ids)
    document_store.update_embeddings(retriever=retriever)

    docs = document_store.get_all_documents()
    docs = sorted(docs, key=lambda d: d.id)

    for doc in docs:
        assert len(doc.embedding) == 1536


@pytest.mark.integration
@pytest.mark.parametrize("document_store", ["memory"], indirect=True)
@pytest.mark.parametrize("retriever", ["cohere"], indirect=True)
@pytest.mark.embedding_dim(1024)
@pytest.mark.skipif(
    not os.environ.get("COHERE_API_KEY", None),
    reason="Please export an env var called COHERE_API_KEY containing the Cohere API key to run this test.",
)
def test_retriever_basic_cohere_search(document_store, retriever, docs_with_ids):
    document_store.return_embedding = True
    document_store.write_documents(docs_with_ids)
    document_store.update_embeddings(retriever=retriever)

    p_retrieval = DocumentSearchPipeline(retriever)
    res = p_retrieval.run(query="Madrid", params={"Retriever": {"top_k": 1}})
    assert len(res["documents"]) == 1
    assert "Madrid" in res["documents"][0].content


@pytest.mark.integration
@pytest.mark.parametrize("document_store", ["memory"], indirect=True)
@pytest.mark.parametrize("retriever", ["openai"], indirect=True)
@pytest.mark.embedding_dim(1536)
@pytest.mark.skipif(
    not os.environ.get("OPENAI_API_KEY", None),
    reason="Please export env called OPENAI_API_KEY containing the OpenAI API key to run this test.",
)
def test_retriever_basic_openai_search(document_store, retriever, docs_with_ids):
    document_store.return_embedding = True
    document_store.write_documents(docs_with_ids)
    document_store.update_embeddings(retriever=retriever)

    p_retrieval = DocumentSearchPipeline(retriever)
    res = p_retrieval.run(query="Madrid", params={"Retriever": {"top_k": 1}})
    assert len(res["documents"]) == 1
    assert "Madrid" in res["documents"][0].content


@pytest.mark.integration
@pytest.mark.parametrize("document_store", ["memory"], indirect=True)
@pytest.mark.parametrize("retriever", ["azure"], indirect=True)
@pytest.mark.embedding_dim(1536)
@pytest.mark.skipif(
    not os.environ.get("AZURE_OPENAI_API_KEY", None)
    and not os.environ.get("AZURE_OPENAI_BASE_URL", None)
    and not os.environ.get("AZURE_OPENAI_DEPLOYMENT_NAME_EMBED", None),
    reason=(
        "Please export env variables called AZURE_OPENAI_API_KEY containing "
        "the Azure OpenAI key, AZURE_OPENAI_BASE_URL containing "
        "the Azure OpenAI base URL, and AZURE_OPENAI_DEPLOYMENT_NAME_EMBED containing "
        "the Azure OpenAI deployment name to run this test."
    ),
)
def test_retriever_basic_azure_search(document_store, retriever, docs_with_ids):
    document_store.return_embedding = True
    document_store.write_documents(docs_with_ids)
    document_store.update_embeddings(retriever=retriever)

    p_retrieval = DocumentSearchPipeline(retriever)
    res = p_retrieval.run(query="Madrid", params={"Retriever": {"top_k": 1}})
    assert len(res["documents"]) == 1
    assert "Madrid" in res["documents"][0].content


@pytest.mark.integration
@pytest.mark.parametrize("retriever", ["table_text_retriever"], indirect=True)
@pytest.mark.parametrize("document_store", ["elasticsearch", "memory"], indirect=True)
@pytest.mark.embedding_dim(512)
def test_table_text_retriever_embedding(document_store, retriever, docs):
    # BM25 representation is incompatible with table retriever
    if isinstance(document_store, InMemoryDocumentStore):
        document_store.use_bm25 = False

    document_store.return_embedding = True
    document_store.write_documents(docs)
    table_data = {
        "Mountain": ["Mount Everest", "K2", "Kangchenjunga", "Lhotse", "Makalu"],
        "Height": ["8848m", "8,611 m", "8 586m", "8 516 m", "8,485m"],
    }
    table = pd.DataFrame(table_data)
    table_doc = Document(content=table, content_type="table", id="6")
    document_store.write_documents([table_doc])
    document_store.update_embeddings(retriever=retriever)

    docs = document_store.get_all_documents()
    docs = sorted(docs, key=lambda d: d.id)

    expected_values = [0.061191384, 0.038075786, 0.27447605, 0.09399721, 0.0959682]
    for doc, expected_value in zip(docs, expected_values):
        assert len(doc.embedding) == 512
        assert isclose(doc.embedding[0], expected_value, rel_tol=0.001)


@pytest.mark.integration
@pytest.mark.parametrize("retriever", ["table_text_retriever"], indirect=True)
@pytest.mark.parametrize("document_store", ["memory"], indirect=True)
@pytest.mark.embedding_dim(512)
def test_table_text_retriever_embedding_only_text(document_store, retriever):
    docs = [
        Document(content="This is a test", content_type="text"),
        Document(content="This is another test", content_type="text"),
    ]
    document_store.write_documents(docs)
    document_store.update_embeddings(retriever)


@pytest.mark.integration
@pytest.mark.parametrize("retriever", ["table_text_retriever"], indirect=True)
@pytest.mark.parametrize("document_store", ["memory"], indirect=True)
@pytest.mark.embedding_dim(512)
def test_table_text_retriever_embedding_only_table(document_store, retriever):
    doc = Document(
        content=pd.DataFrame(columns=["id", "text"], data=[["1", "This is a test"], ["2", "This is another test"]]),
        content_type="table",
    )
    document_store.write_documents([doc])
    document_store.update_embeddings(retriever)


@pytest.mark.parametrize("retriever", ["dpr"], indirect=True)
@pytest.mark.parametrize("document_store", ["memory"], indirect=True)
def test_dpr_saving_and_loading(tmp_path, retriever, document_store):
    retriever.save(f"{tmp_path}/test_dpr_save")

    def sum_params(model):
        s = []
        for p in model.parameters():
            n = p.cpu().data.numpy()
            s.append(np.sum(n))
        return sum(s)

    original_sum_query = sum_params(retriever.query_encoder)
    original_sum_passage = sum_params(retriever.passage_encoder)
    del retriever

    loaded_retriever = DensePassageRetriever.load(f"{tmp_path}/test_dpr_save", document_store)

    loaded_sum_query = sum_params(loaded_retriever.query_encoder)
    loaded_sum_passage = sum_params(loaded_retriever.passage_encoder)

    assert abs(original_sum_query - loaded_sum_query) < 0.1
    assert abs(original_sum_passage - loaded_sum_passage) < 0.1

    # comparison of weights (RAM intense!)
    # for p1, p2 in zip(retriever.query_encoder.parameters(), loaded_retriever.query_encoder.parameters()):
    #     assert (p1.data.ne(p2.data).sum() == 0)
    #
    # for p1, p2 in zip(retriever.passage_encoder.parameters(), loaded_retriever.passage_encoder.parameters()):
    #     assert (p1.data.ne(p2.data).sum() == 0)

    # attributes
    assert loaded_retriever.processor.embed_title == True
    assert loaded_retriever.batch_size == 16
    assert loaded_retriever.processor.max_seq_len_passage == 256
    assert loaded_retriever.processor.max_seq_len_query == 64

    # Tokenizer
    assert isinstance(loaded_retriever.passage_tokenizer, DPRContextEncoderTokenizerFast)
    assert isinstance(loaded_retriever.query_tokenizer, DPRQuestionEncoderTokenizerFast)
    assert loaded_retriever.passage_tokenizer.do_lower_case == True
    assert loaded_retriever.query_tokenizer.do_lower_case == True
    assert loaded_retriever.passage_tokenizer.vocab_size == 30522
    assert loaded_retriever.query_tokenizer.vocab_size == 30522


@pytest.mark.parametrize("retriever", ["table_text_retriever"], indirect=True)
@pytest.mark.embedding_dim(512)
def test_table_text_retriever_saving_and_loading(tmp_path, retriever, document_store):
    retriever.save(f"{tmp_path}/test_table_text_retriever_save")

    def sum_params(model):
        s = []
        for p in model.parameters():
            n = p.cpu().data.numpy()
            s.append(np.sum(n))
        return sum(s)

    original_sum_query = sum_params(retriever.query_encoder)
    original_sum_passage = sum_params(retriever.passage_encoder)
    original_sum_table = sum_params(retriever.table_encoder)
    del retriever

    loaded_retriever = TableTextRetriever.load(f"{tmp_path}/test_table_text_retriever_save", document_store)

    loaded_sum_query = sum_params(loaded_retriever.query_encoder)
    loaded_sum_passage = sum_params(loaded_retriever.passage_encoder)
    loaded_sum_table = sum_params(loaded_retriever.table_encoder)

    assert abs(original_sum_query - loaded_sum_query) < 0.1
    assert abs(original_sum_passage - loaded_sum_passage) < 0.1
    assert abs(original_sum_table - loaded_sum_table) < 0.01

    # attributes
    assert loaded_retriever.processor.embed_meta_fields == ["name", "section_title", "caption"]
    assert loaded_retriever.batch_size == 16
    assert loaded_retriever.processor.max_seq_len_passage == 256
    assert loaded_retriever.processor.max_seq_len_table == 256
    assert loaded_retriever.processor.max_seq_len_query == 64

    # Tokenizer
    assert isinstance(loaded_retriever.passage_tokenizer, DPRContextEncoderTokenizerFast)
    assert isinstance(loaded_retriever.table_tokenizer, DPRContextEncoderTokenizerFast)
    assert isinstance(loaded_retriever.query_tokenizer, DPRQuestionEncoderTokenizerFast)
    assert loaded_retriever.passage_tokenizer.do_lower_case == True
    assert loaded_retriever.table_tokenizer.do_lower_case == True
    assert loaded_retriever.query_tokenizer.do_lower_case == True
    assert loaded_retriever.passage_tokenizer.vocab_size == 30522
    assert loaded_retriever.table_tokenizer.vocab_size == 30522
    assert loaded_retriever.query_tokenizer.vocab_size == 30522


@pytest.mark.embedding_dim(128)
def test_table_text_retriever_training(tmp_path, document_store):
    retriever = TableTextRetriever(
        document_store=document_store,
        query_embedding_model="deepset/bert-small-mm_retrieval-question_encoder",
        passage_embedding_model="deepset/bert-small-mm_retrieval-passage_encoder",
        table_embedding_model="deepset/bert-small-mm_retrieval-table_encoder",
        use_gpu=False,
    )

    retriever.train(
        data_dir=SAMPLES_PATH / "mmr",
        train_filename="sample.json",
        n_epochs=1,
        n_gpu=0,
        save_dir=f"{tmp_path}/test_table_text_retriever_train",
    )

    # Load trained model
    retriever = TableTextRetriever.load(
        load_dir=f"{tmp_path}/test_table_text_retriever_train", document_store=document_store
    )


@pytest.mark.elasticsearch
def test_elasticsearch_highlight():
    client = Elasticsearch()
    client.indices.delete(index="haystack_hl_test", ignore=[404])

    # Mapping the content and title field as "text" perform search on these both fields.
    document_store = ElasticsearchDocumentStore(
        index="haystack_hl_test",
        content_field="title",
        custom_mapping={"mappings": {"properties": {"content": {"type": "text"}, "title": {"type": "text"}}}},
    )
    documents = [
        {
            "title": "Green tea components",
            "meta": {
                "content": "The green tea plant contains a range of healthy compounds that make it into the final drink"
            },
            "id": "1",
        },
        {
            "title": "Green tea catechin",
            "meta": {"content": "Green tea contains a catechin called epigallocatechin-3-gallate (EGCG)."},
            "id": "2",
        },
        {
            "title": "Minerals in Green tea",
            "meta": {"content": "Green tea also has small amounts of minerals that can benefit your health."},
            "id": "3",
        },
        {
            "title": "Green tea Benefits",
            "meta": {"content": "Green tea does more than just keep you alert, it may also help boost brain function."},
            "id": "4",
        },
    ]
    document_store.write_documents(documents)

    # Enabled highlighting on "title"&"content" field only using custom query
    retriever_1 = BM25Retriever(
        document_store=document_store,
        custom_query="""{
            "size": 20,
            "query": {
                "bool": {
                    "should": [
                        {
                            "multi_match": {
                                "query": ${query},
                                "fields": [
                                    "content^3",
                                    "title^5"
                                ]
                            }
                        }
                    ]
                }
            },
            "highlight": {
                "pre_tags": [
                    "**"
                ],
                "post_tags": [
                    "**"
                ],
                "number_of_fragments": 3,
                "fragment_size": 5,
                "fields": {
                    "content": {},
                    "title": {}
                }
            }
        }""",
    )
    results = retriever_1.retrieve(query="is green tea healthy")

    assert len(results[0].meta["highlighted"]) == 2
    assert results[0].meta["highlighted"]["title"] == ["**Green**", "**tea** components"]
    assert results[0].meta["highlighted"]["content"] == ["The **green**", "**tea** plant", "range of **healthy**"]

    # Enabled highlighting on "title" field only using custom query
    retriever_2 = BM25Retriever(
        document_store=document_store,
        custom_query="""{
            "size": 20,
            "query": {
                "bool": {
                    "should": [
                        {
                            "multi_match": {
                                "query": ${query},
                                "fields": [
                                    "content^3",
                                    "title^5"
                                ]
                            }
                        }
                    ]
                }
            },
            "highlight": {
                "pre_tags": [
                    "**"
                ],
                "post_tags": [
                    "**"
                ],
                "number_of_fragments": 3,
                "fragment_size": 5,
                "fields": {
                    "title": {}
                }
            }
        }""",
    )
    results = retriever_2.retrieve(query="is green tea healthy")

    assert len(results[0].meta["highlighted"]) == 1
    assert results[0].meta["highlighted"]["title"] == ["**Green**", "**tea** components"]


def test_elasticsearch_filter_must_not_increase_results():
    index = "filter_must_not_increase_results"
    client = Elasticsearch()
    client.indices.delete(index=index, ignore=[404])
    documents = [
        {
            "content": "The green tea plant contains a range of healthy compounds that make it into the final drink",
            "meta": {"content_type": "text"},
            "id": "1",
        },
        {
            "content": "Green tea contains a catechin called epigallocatechin-3-gallate (EGCG).",
            "meta": {"content_type": "text"},
            "id": "2",
        },
        {
            "content": "Green tea also has small amounts of minerals that can benefit your health.",
            "meta": {"content_type": "text"},
            "id": "3",
        },
        {
            "content": "Green tea does more than just keep you alert, it may also help boost brain function.",
            "meta": {"content_type": "text"},
            "id": "4",
        },
    ]
    doc_store = ElasticsearchDocumentStore(index=index)
    doc_store.write_documents(documents)
    results_wo_filter = doc_store.query(query="drink")
    assert len(results_wo_filter) == 1
    results_w_filter = doc_store.query(query="drink", filters={"content_type": "text"})
    assert len(results_w_filter) == 1
    doc_store.delete_index(index)


def test_elasticsearch_all_terms_must_match():
    index = "all_terms_must_match"
    client = Elasticsearch()
    client.indices.delete(index=index, ignore=[404])
    documents = [
        {
            "content": "The green tea plant contains a range of healthy compounds that make it into the final drink",
            "meta": {"content_type": "text"},
            "id": "1",
        },
        {
            "content": "Green tea contains a catechin called epigallocatechin-3-gallate (EGCG).",
            "meta": {"content_type": "text"},
            "id": "2",
        },
        {
            "content": "Green tea also has small amounts of minerals that can benefit your health.",
            "meta": {"content_type": "text"},
            "id": "3",
        },
        {
            "content": "Green tea does more than just keep you alert, it may also help boost brain function.",
            "meta": {"content_type": "text"},
            "id": "4",
        },
    ]
    doc_store = ElasticsearchDocumentStore(index=index)
    doc_store.write_documents(documents)
    results_wo_all_terms_must_match = doc_store.query(query="drink green tea")
    assert len(results_wo_all_terms_must_match) == 4
    results_w_all_terms_must_match = doc_store.query(query="drink green tea", all_terms_must_match=True)
    assert len(results_w_all_terms_must_match) == 1
    doc_store.delete_index(index)


@pytest.mark.elasticsearch
def test_bm25retriever_all_terms_must_match():
    index = "all_terms_must_match"
    client = Elasticsearch()
    client.indices.delete(index=index, ignore=[404])
    documents = [
        {
            "content": "The green tea plant contains a range of healthy compounds that make it into the final drink",
            "meta": {"content_type": "text"},
            "id": "1",
        },
        {
            "content": "Green tea contains a catechin called epigallocatechin-3-gallate (EGCG).",
            "meta": {"content_type": "text"},
            "id": "2",
        },
        {
            "content": "Green tea also has small amounts of minerals that can benefit your health.",
            "meta": {"content_type": "text"},
            "id": "3",
        },
        {
            "content": "Green tea does more than just keep you alert, it may also help boost brain function.",
            "meta": {"content_type": "text"},
            "id": "4",
        },
    ]
    doc_store = ElasticsearchDocumentStore(index=index)
    doc_store.write_documents(documents)
    retriever = BM25Retriever(document_store=doc_store)
    results_wo_all_terms_must_match = retriever.retrieve(query="drink green tea")
    assert len(results_wo_all_terms_must_match) == 4
    retriever = BM25Retriever(document_store=doc_store, all_terms_must_match=True)
    results_w_all_terms_must_match = retriever.retrieve(query="drink green tea")
    assert len(results_w_all_terms_must_match) == 1
    retriever = BM25Retriever(document_store=doc_store)
    results_w_all_terms_must_match = retriever.retrieve(query="drink green tea", all_terms_must_match=True)
    assert len(results_w_all_terms_must_match) == 1
    doc_store.delete_index(index)


def test_embeddings_encoder_of_embedding_retriever_should_warn_about_model_format(caplog):
    document_store = InMemoryDocumentStore()

    with caplog.at_level(logging.WARNING):
        EmbeddingRetriever(
            document_store=document_store,
            embedding_model="sentence-transformers/paraphrase-multilingual-mpnet-base-v2",
            model_format="farm",
        )

        assert (
            "You may need to set model_format='sentence_transformers' to ensure correct loading of model."
            in caplog.text
        )


@pytest.mark.parametrize("retriever", ["es_filter_only"], indirect=True)
@pytest.mark.parametrize("document_store", ["elasticsearch"], indirect=True)
def test_es_filter_only(document_store, retriever):
    docs = [
        Document(content="Doc1", meta={"f1": "0"}),
        Document(content="Doc2", meta={"f1": "0"}),
        Document(content="Doc3", meta={"f1": "0"}),
        Document(content="Doc4", meta={"f1": "0"}),
        Document(content="Doc5", meta={"f1": "0"}),
        Document(content="Doc6", meta={"f1": "0"}),
        Document(content="Doc7", meta={"f1": "1"}),
        Document(content="Doc8", meta={"f1": "0"}),
        Document(content="Doc9", meta={"f1": "0"}),
        Document(content="Doc10", meta={"f1": "0"}),
        Document(content="Doc11", meta={"f1": "0"}),
        Document(content="Doc12", meta={"f1": "0"}),
    ]
    document_store.write_documents(docs)
    retrieved_docs = retriever.retrieve(query="", filters={"f1": ["0"]})
    assert len(retrieved_docs) == 11


#
# MultiModal
#


@pytest.fixture
def text_docs() -> List[Document]:
    return [
        Document(
            content="My name is Paul and I live in New York",
            meta={
                "meta_field": "test2",
                "name": "filename2",
                "date_field": "2019-10-01",
                "numeric_field": 5.0,
                "odd_field": 0,
            },
        ),
        Document(
            content="My name is Carla and I live in Berlin",
            meta={
                "meta_field": "test1",
                "name": "filename1",
                "date_field": "2020-03-01",
                "numeric_field": 5.5,
                "odd_field": 1,
            },
        ),
        Document(
            content="My name is Christelle and I live in Paris",
            meta={
                "meta_field": "test3",
                "name": "filename3",
                "date_field": "2018-10-01",
                "numeric_field": 4.5,
                "odd_field": 1,
            },
        ),
        Document(
            content="My name is Camila and I live in Madrid",
            meta={
                "meta_field": "test4",
                "name": "filename4",
                "date_field": "2021-02-01",
                "numeric_field": 3.0,
                "odd_field": 0,
            },
        ),
        Document(
            content="My name is Matteo and I live in Rome",
            meta={
                "meta_field": "test5",
                "name": "filename5",
                "date_field": "2019-01-01",
                "numeric_field": 0.0,
                "odd_field": 1,
            },
        ),
    ]


@pytest.fixture
def table_docs() -> List[Document]:
    return [
        Document(
            content=pd.DataFrame(
                {
                    "Mountain": ["Mount Everest", "K2", "Kangchenjunga", "Lhotse", "Makalu"],
                    "Height": ["8848m", "8,611 m", "8 586m", "8 516 m", "8,485m"],
                }
            ),
            content_type="table",
        ),
        Document(
            content=pd.DataFrame(
                {
                    "City": ["Paris", "Lyon", "Marseille", "Lille", "Toulouse", "Bordeaux"],
                    "Population": ["13,114,718", "2,280,845", "1,873,270 ", "1,510,079", "1,454,158", "1,363,711"],
                }
            ),
            content_type="table",
        ),
        Document(
            content=pd.DataFrame(
                {
                    "City": ["Berlin", "Hamburg", "Munich", "Cologne"],
                    "Population": ["3,644,826", "1,841,179", "1,471,508", "1,085,664"],
                }
            ),
            content_type="table",
        ),
    ]


@pytest.fixture
def image_docs() -> List[Document]:
    return [
        Document(content=str(SAMPLES_PATH / "images" / imagefile), content_type="image")
        for imagefile in os.listdir(SAMPLES_PATH / "images")
    ]


@pytest.mark.integration
def test_multimodal_text_retrieval(text_docs: List[Document]):
    retriever = MultiModalRetriever(
        document_store=InMemoryDocumentStore(return_embedding=True),
        query_embedding_model="sentence-transformers/multi-qa-mpnet-base-dot-v1",
        document_embedding_models={"text": "sentence-transformers/multi-qa-mpnet-base-dot-v1"},
    )
    retriever.document_store.write_documents(text_docs)
    retriever.document_store.update_embeddings(retriever=retriever)

    results = retriever.retrieve(query="Who lives in Paris?")
    assert results[0].content == "My name is Christelle and I live in Paris"


@pytest.mark.integration
def test_multimodal_text_retrieval_batch(text_docs: List[Document]):
    retriever = MultiModalRetriever(
        document_store=InMemoryDocumentStore(return_embedding=True),
        query_embedding_model="sentence-transformers/multi-qa-mpnet-base-dot-v1",
        document_embedding_models={"text": "sentence-transformers/multi-qa-mpnet-base-dot-v1"},
    )
    retriever.document_store.write_documents(text_docs)
    retriever.document_store.update_embeddings(retriever=retriever)

    results = retriever.retrieve_batch(queries=["Who lives in Paris?", "Who lives in Berlin?", "Who lives in Madrid?"])
    assert results[0][0].content == "My name is Christelle and I live in Paris"
    assert results[1][0].content == "My name is Carla and I live in Berlin"
    assert results[2][0].content == "My name is Camila and I live in Madrid"


@pytest.mark.integration
def test_multimodal_table_retrieval(table_docs: List[Document]):
    retriever = MultiModalRetriever(
        document_store=InMemoryDocumentStore(return_embedding=True),
        query_embedding_model="deepset/all-mpnet-base-v2-table",
        document_embedding_models={"table": "deepset/all-mpnet-base-v2-table"},
    )
    retriever.document_store.write_documents(table_docs)
    retriever.document_store.update_embeddings(retriever=retriever)

    results = retriever.retrieve(query="How many people live in Hamburg?")
    assert_frame_equal(
        results[0].content,
        pd.DataFrame(
            {
                "City": ["Berlin", "Hamburg", "Munich", "Cologne"],
                "Population": ["3,644,826", "1,841,179", "1,471,508", "1,085,664"],
            }
        ),
    )


@pytest.mark.skip("Must be reworked as it fails randomly")
@pytest.mark.integration
def test_multimodal_retriever_query():
    retriever = MultiModalRetriever(
        document_store=InMemoryDocumentStore(return_embedding=True, embedding_dim=512),
        query_embedding_model="sentence-transformers/clip-ViT-B-32",
        document_embedding_models={"image": "sentence-transformers/clip-ViT-B-32"},
    )

    res_emb = retriever.embed_queries(["dummy query 1", "dummy query 1"])
    assert np.array_equal(res_emb[0], res_emb[1])


@pytest.mark.integration
def test_multimodal_image_retrieval(image_docs: List[Document]):
    retriever = MultiModalRetriever(
        document_store=InMemoryDocumentStore(return_embedding=True, embedding_dim=512),
        query_embedding_model="sentence-transformers/clip-ViT-B-32",
        document_embedding_models={"image": "sentence-transformers/clip-ViT-B-32"},
    )
    retriever.document_store.write_documents(image_docs)
    retriever.document_store.update_embeddings(retriever=retriever)

    results = retriever.retrieve(query="What's a cat?")
    assert str(results[0].content) == str(SAMPLES_PATH / "images" / "cat.jpg")


@pytest.mark.skip("Not working yet as intended")
@pytest.mark.integration
def test_multimodal_text_image_retrieval(text_docs: List[Document], image_docs: List[Document]):
    retriever = MultiModalRetriever(
        document_store=InMemoryDocumentStore(return_embedding=True, embedding_dim=512),
        query_embedding_model="sentence-transformers/clip-ViT-B-32",
        document_embedding_models={
            "text": "sentence-transformers/clip-ViT-B-32",
            "image": "sentence-transformers/clip-ViT-B-32",
        },
    )
    retriever.document_store.write_documents(image_docs)
    retriever.document_store.write_documents(text_docs)
    retriever.document_store.update_embeddings(retriever=retriever)

    results = retriever.retrieve(query="What's Paris?")

    text_results = [result for result in results if result.content_type == "text"]
    image_results = [result for result in results if result.content_type == "image"]

    assert str(image_results[0].content) == str(SAMPLES_PATH / "images" / "paris.jpg")
    assert text_results[0].content == "My name is Christelle and I live in Paris"


@pytest.mark.unit
<<<<<<< HEAD
def test_web_retriever_mode_raw_documents(monkeypatch):
    expected_search_results = {
        "documents": [
            Document(
                content="Eddard Stark",
                score=0.9090909090909091,
                meta={"title": "Eddard Stark", "link": "", "score": 0.9090909090909091},
                id_hash_keys=["content"],
                id="f408db6de8de0ffad0cb47cf8830dbb8",
            ),
            Document(
                content="The most likely answer for the clue is NED. How many solutions does Arya Stark's Father have? With crossword-solver.io you will find 1 solutions. We use ...",
                score=0.09090909090909091,
                meta={
                    "title": "Arya Stark's Father - Crossword Clue Answers",
                    "link": "https://crossword-solver.io/clue/arya-stark%27s-father/",
                    "position": 1,
                    "score": 0.09090909090909091,
                },
                id_hash_keys=["content"],
                id="51779277acf94cf90e7663db137c0732",
            ),
        ]
    }

    def mock_web_search_run(self, query: str) -> Tuple[Dict, str]:
        return expected_search_results, "output_1"

    class MockResponse:
        def __init__(self, text, status_code):
            self.text = text
            self.status_code = status_code

    def get(url, headers, timeout):
        return MockResponse("mocked", 200)

    def get_content(self, text: str) -> str:
        return "What are the top solutions for\nArya Stark's Father\nWe found 1 solutions for\nArya Stark's Father\n.The top solutions is determined by popularity, ratings and frequency of searches. The most likely answer for the clue is NED..."

    monkeypatch.setattr(WebSearch, "run", mock_web_search_run)
    monkeypatch.setattr(ArticleExtractor, "get_content", get_content)
    monkeypatch.setattr(requests, "get", get)

    web_retriever = WebRetriever(api_key="", top_search_results=2, mode="raw_documents")
    result = web_retriever.retrieve(query="Who is the father of Arya Stark?")
    assert len(result) == 1
    assert isinstance(result[0], Document)
    assert (
        result[0].content
        == "What are the top solutions for\nArya Stark's Father\nWe found 1 solutions for\nArya Stark's Father\n.The top solutions is determined by popularity, ratings and frequency of searches. The most likely answer for the clue is NED..."
    )
    assert result[0].score == None
    assert result[0].meta["url"] == "https://crossword-solver.io/clue/arya-stark%27s-father/"
    # Only preprocessed docs but not raw docs should have the _split_id field
    assert "_split_id" not in result[0].meta


@pytest.mark.unit
def test_web_retriever_mode_preprocessed_documents(monkeypatch):
    expected_search_results = {
        "documents": [
            Document(
                content="Eddard Stark",
                score=0.9090909090909091,
                meta={"title": "Eddard Stark", "link": "", "score": 0.9090909090909091},
                id_hash_keys=["content"],
                id="f408db6de8de0ffad0cb47cf8830dbb8",
            ),
            Document(
                content="The most likely answer for the clue is NED. How many solutions does Arya Stark's Father have? With crossword-solver.io you will find 1 solutions. We use ...",
                score=0.09090909090909091,
                meta={
                    "title": "Arya Stark's Father - Crossword Clue Answers",
                    "link": "https://crossword-solver.io/clue/arya-stark%27s-father/",
                    "position": 1,
                    "score": 0.09090909090909091,
                },
                id_hash_keys=["content"],
                id="51779277acf94cf90e7663db137c0732",
            ),
        ]
    }

    def mock_web_search_run(self, query: str) -> Tuple[Dict, str]:
        return expected_search_results, "output_1"

    class MockResponse:
        def __init__(self, text, status_code):
            self.text = text
            self.status_code = status_code

    def get(url, headers, timeout):
        return MockResponse("mocked", 200)

    def get_content(self, text: str) -> str:
        return "What are the top solutions for\nArya Stark's Father\nWe found 1 solutions for\nArya Stark's Father\n.The top solutions is determined by popularity, ratings and frequency of searches. The most likely answer for the clue is NED..."

    monkeypatch.setattr(WebSearch, "run", mock_web_search_run)
    monkeypatch.setattr(ArticleExtractor, "get_content", get_content)
    monkeypatch.setattr(requests, "get", get)

    web_retriever = WebRetriever(api_key="", top_search_results=2, mode="preprocessed_documents")
    result = web_retriever.retrieve(query="Who is the father of Arya Stark?")
    assert len(result) == 1
    assert isinstance(result[0], Document)
    assert (
        result[0].content
        == "What are the top solutions for\nArya Stark's Father\nWe found 1 solutions for\nArya Stark's Father\n.The top solutions is determined by popularity, ratings and frequency of searches. The most likely answer for the clue is NED..."
    )
    assert result[0].score == None
    assert result[0].meta["url"] == "https://crossword-solver.io/clue/arya-stark%27s-father/"
    assert result[0].meta["_split_id"] == 0


@pytest.mark.unit
def test_web_retriever_mode_snippets(monkeypatch):
    expected_search_results = {
        "documents": [
            Document(
                content="Eddard Stark",
                score=0.9090909090909091,
                meta={"title": "Eddard Stark", "link": "", "score": 0.9090909090909091},
                id_hash_keys=["content"],
                id="f408db6de8de0ffad0cb47cf8830dbb8",
            ),
            Document(
                content="The most likely answer for the clue is NED. How many solutions does Arya Stark's Father have? With crossword-solver.io you will find 1 solutions. We use ...",
                score=0.09090909090909091,
                meta={
                    "title": "Arya Stark's Father - Crossword Clue Answers",
                    "link": "https://crossword-solver.io/clue/arya-stark%27s-father/",
                    "position": 1,
                    "score": 0.09090909090909091,
                },
                id_hash_keys=["content"],
                id="51779277acf94cf90e7663db137c0732",
            ),
        ]
    }

    def mock_web_search_run(self, query: str) -> Tuple[Dict, str]:
        return expected_search_results, "output_1"

    monkeypatch.setattr(WebSearch, "run", mock_web_search_run)
    web_retriever = WebRetriever(api_key="", top_search_results=2)
    result = web_retriever.retrieve(query="Who is the father of Arya Stark?")
    assert result == expected_search_results["documents"]
=======
@fail_at_version(1, 17)
def test_text_2_sparql_retriever_deprecation():
    BartForConditionalGeneration = object()
    BartTokenizer = object()
    with patch.multiple(
        "haystack.nodes.retriever.text2sparql", BartForConditionalGeneration=DEFAULT, BartTokenizer=DEFAULT
    ):
        knowledge_graph = Mock()
        with pytest.warns(DeprecationWarning) as w:
            Text2SparqlRetriever(knowledge_graph)

            assert len(w) == 1
            assert (
                w[0].message.args[0]
                == "The Text2SparqlRetriever component is deprecated and will be removed in future versions."
            )
>>>>>>> 3b5223fa
<|MERGE_RESOLUTION|>--- conflicted
+++ resolved
@@ -1,12 +1,8 @@
 import logging
 import os
 from math import isclose
-<<<<<<< HEAD
-from typing import Dict, List, Optional, Union, Tuple, Any
-=======
-from typing import Dict, List, Optional, Union
+from typing import Dict, List, Optional, Union, Tuple
 from unittest.mock import patch, Mock, DEFAULT
->>>>>>> 3b5223fa
 
 import pytest
 import numpy as np
@@ -15,19 +11,15 @@
 from boilerpy3.extractors import ArticleExtractor
 from pandas.testing import assert_frame_equal
 from elasticsearch import Elasticsearch
-from requests import Response
 from transformers import DPRContextEncoderTokenizerFast, DPRQuestionEncoderTokenizerFast
 
 from haystack.document_stores.base import BaseDocumentStore, FilterType
 from haystack.document_stores.memory import InMemoryDocumentStore
 from haystack.document_stores import WeaviateDocumentStore
 from haystack.nodes.retriever.base import BaseRetriever
-<<<<<<< HEAD
-from haystack.nodes.retriever.web import WebRetriever, SearchResult
+from haystack.nodes.retriever.web import WebRetriever
 from haystack.nodes.search_engine import WebSearch
-=======
 from haystack.nodes.retriever import Text2SparqlRetriever
->>>>>>> 3b5223fa
 from haystack.pipelines import DocumentSearchPipeline
 from haystack.schema import Document
 from haystack.document_stores.elasticsearch import ElasticsearchDocumentStore
@@ -1164,7 +1156,6 @@
 
 
 @pytest.mark.unit
-<<<<<<< HEAD
 def test_web_retriever_mode_raw_documents(monkeypatch):
     expected_search_results = {
         "documents": [
@@ -1312,7 +1303,8 @@
     web_retriever = WebRetriever(api_key="", top_search_results=2)
     result = web_retriever.retrieve(query="Who is the father of Arya Stark?")
     assert result == expected_search_results["documents"]
-=======
+
+
 @fail_at_version(1, 17)
 def test_text_2_sparql_retriever_deprecation():
     BartForConditionalGeneration = object()
@@ -1328,5 +1320,4 @@
             assert (
                 w[0].message.args[0]
                 == "The Text2SparqlRetriever component is deprecated and will be removed in future versions."
-            )
->>>>>>> 3b5223fa
+            )