name: Python Cache
description: Caches a full installation of Haystack dependencies

inputs:
  prefix:
    description: 'prefix for the cache (to distinguish OS)'
    required: true
    default: 'linux'
  pythonVersion:
    description: 'Python version to use'
    required: true
    default: "3.8"

runs:
  using: "composite"
  steps:

  - name: Get date
    shell: bash
    run: echo "date=$(date +'%Y-%m-%d')" >> $GITHUB_ENV

  - name: Checkout
    uses: actions/checkout@v3
    with:
      repository: ${{ github.event.pull_request.head.repo.full_name }}
      ref: ${{ github.head_ref }}

  - name: Setup Python
    uses: actions/setup-python@v4
    with:
      python-version: ${{ inputs.pythonVersion }}

  - name: Cache Python path
    id: cache-python-env
    uses: actions/cache@v3
    with:
      path: ${{ env.pythonLocation }}
      # The cache will be rebuild every day and at every change of the dependency files
      key: ${{ inputs.prefix }}-py${{ inputs.pythonVersion }}-${{ env.date }}-${{ hashFiles('**/pyproject.toml') }}

  - name: Install dependencies
    # NOTE: this action runs only on cache miss to refresh the dependencies and make sure the next Haystack install will be faster.
    # Do not rely on this step to install Haystack itself!
    # The cache can last way longer than a specific action's run, so older Haystack version could be carried over and the tests will run
    # against the cached code instead of the new changes.
    if: steps.cache-python-env.outputs.cache-hit != 'true'
    shell: bash
    run: |
      python -m pip install --upgrade pip
<<<<<<< HEAD
      pip install .[all,version2]
=======
      pip install .[all,alfalfa]
>>>>>>> 677fc8ba
      pip install rest_api/<|MERGE_RESOLUTION|>--- conflicted
+++ resolved
@@ -47,9 +47,5 @@
     shell: bash
     run: |
       python -m pip install --upgrade pip
-<<<<<<< HEAD
-      pip install .[all,version2]
-=======
       pip install .[all,alfalfa]
->>>>>>> 677fc8ba
       pip install rest_api/